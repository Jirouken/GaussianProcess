--- conflicted
+++ resolved
@@ -127,14 +127,14 @@
         self.sigma_f2 = sigma_f2
         self.hyper_params = [beta, sigma_n2, sigma_f2]
 
-<<<<<<< HEAD
     def sample_from_posterior(self, test_X, size):
         """
         GP事後分布からのサンプリング
         """
         f_mean, f_cov = self.infr.inference(test_X)
         samples = np.random.multivariate_normal(f_mean[:, 0], f_cov, size)
-=======
+	return samples
+
     def sample_from_prior(self, test_X, size):
         """
         GP事前分布からのサンプリング
@@ -143,5 +143,4 @@
         K_tt = infr._cov(test_X, test_X)
         f_mean = np.zeros(len(test_X))
         samples = np.random.multivariate_normal(f_mean, K_tt, size)
->>>>>>> 06eb65ed
         return samples